--- conflicted
+++ resolved
@@ -12,39 +12,6 @@
 @include('_partials.work-in-progress')
 
 <div class="border-t border-grey-lighter">
-<<<<<<< HEAD
-    <table class="w-full text-left" style="border-collapse: collapse;">
-        <thead>
-          <tr>
-              <th class="text-sm font-semibold text-grey-darker p-2 bg-grey-lightest">Class</th>
-              <th class="text-sm font-semibold text-grey-darker p-2 bg-grey-lightest">Properties</th>
-              <th class="text-sm font-semibold text-grey-darker p-2 bg-grey-lightest">Description</th>
-          </tr>
-        </thead>
-        <tbody class="align-baseline">
-            <tr>
-                <td class="p-2 border-t border-smoke font-mono text-xs text-purple-dark">.border-solid</td>
-                <td class="p-2 border-t border-smoke font-mono text-xs text-blue-dark">border-style: solid;</td>
-                <td class="p-2 border-t border-smoke text-sm text-grey-darker">Sets the border style on an element to solid.</td>
-            </tr>
-            <tr>
-                <td class="p-2 border-t border-smoke font-mono text-xs text-purple-dark">.border-dashed</td>
-                <td class="p-2 border-t border-smoke font-mono text-xs text-blue-dark">border-style: dashed;</td>
-                <td class="p-2 border-t border-smoke text-sm text-grey-darker">Sets the border style on an element to dashed.</td>
-            </tr>
-            <tr>
-                <td class="p-2 border-t border-smoke-light font-mono text-xs text-purple-dark">.border-dotted</td>
-                <td class="p-2 border-t border-smoke-light font-mono text-xs text-blue-dark">border-style: dotted;</td>
-                <td class="p-2 border-t border-smoke-light text-sm text-grey-darker">Sets the border style on an element to dotted.</td>
-            </tr>
-            <tr>
-                <td class="p-2 border-t border-smoke-light font-mono text-xs text-purple-dark">.border-none</td>
-                <td class="p-2 border-t border-smoke-light font-mono text-xs text-blue-dark">border-style: none;</td>
-                <td class="p-2 border-t border-smoke-light text-sm text-grey-darker">Disables the border on an element.</td>
-            </tr>
-        </tbody>
-    </table>
-=======
   <table class="w-full text-left table-collapse">
     <thead>
       <tr>
@@ -54,6 +21,11 @@
       </tr>
     </thead>
     <tbody class="align-baseline">
+      <tr>
+        <td class="p-2 border-t border-smoke font-mono text-xs text-purple-dark">.border-solid</td>
+        <td class="p-2 border-t border-smoke font-mono text-xs text-blue-dark">border-style: solid;</td>
+        <td class="p-2 border-t border-smoke text-sm text-grey-darker">Sets the border style on an element to solid.</td>
+      </tr>
       <tr>
         <td class="p-2 border-t border-smoke font-mono text-xs text-purple-dark">.border-dashed</td>
         <td class="p-2 border-t border-smoke font-mono text-xs text-blue-dark">border-style: dashed;</td>
@@ -71,5 +43,4 @@
       </tr>
     </tbody>
   </table>
->>>>>>> dc5d85f9
 </div>